--- conflicted
+++ resolved
@@ -293,14 +293,8 @@
     tracing::debug!("Algorithm from JWT header: {:?}", alg);
     tracing::debug!("Decoded id_token payload: {:#?}", idinfo);
 
-<<<<<<< HEAD
-    // TODO: Replace with OIDC discovery from https://accounts.google.com/.well-known/openid-configuration
-    let jwks_url = "https://www.googleapis.com/oauth2/v3/certs";
-    let jwks = fetch_jwks(jwks_url).await?;
-=======
     let jwks_url = get_jwks_url().await?;
     let jwks = fetch_jwks(&jwks_url).await?;
->>>>>>> 2f1a9d70
     let jwk = find_jwk(&jwks, &kid).ok_or(TokenVerificationError::NoMatchingKey)?;
 
     let decoding_key = convert_jwk_to_decoding_key(jwk)?;
