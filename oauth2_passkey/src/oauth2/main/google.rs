--- conflicted
+++ resolved
@@ -12,11 +12,7 @@
     let client = get_client();
     let userinfo_url = get_userinfo_url().await?;
     let response = client
-<<<<<<< HEAD
-        .get(OAUTH2_USERINFO_URL.as_str())
-=======
         .get(&userinfo_url)
->>>>>>> 2f1a9d70
         .bearer_auth(access_token)
         .send()
         .await
